package eu.stratosphere.sopremo.serialization;

import junit.framework.Assert;

import org.junit.Before;
import org.junit.Test;

import eu.stratosphere.pact.common.type.PactRecord;
import eu.stratosphere.pact.testing.PactRecordEqualer;
import eu.stratosphere.sopremo.pact.JsonNodeWrapper;
import eu.stratosphere.sopremo.type.IJsonNode;
import eu.stratosphere.sopremo.type.IntNode;
import eu.stratosphere.sopremo.type.ObjectNode;
import eu.stratosphere.sopremo.type.TextNode;

public class ObjectSchemaTest {

	private ObjectSchema schema;

	@Before
	public void setUp() {
		this.schema = new ObjectSchema();
	}

	
	@Test
	public void shouldConvertFromJsonToRecord() {
		this.schema.setMappings("firstname", "lastname");

		ObjectNode object = new ObjectNode();
		object.put("firstname", TextNode.valueOf("testfn"))
			.put("lastname", TextNode.valueOf("testln"));

		PactRecord result = this.schema.jsonToRecord(object, null, null);
		PactRecord expected = new PactRecord();
		expected.setField(0, new JsonNodeWrapper(TextNode.valueOf("testfn")));
		expected.setField(1, new JsonNodeWrapper(TextNode.valueOf("testln")));
		expected.setField(2, new JsonNodeWrapper(new ObjectNode()));

		Assert.assertTrue(PactRecordEqualer.recordsEqual(expected, result, this.schema.getPactSchema()));
	}

	@Test
	public void shouldConvertFromRecordToJson() {
		this.schema.setMappings("firstname", "lastname");

		PactRecord record = new PactRecord();
		record.setField(0, new JsonNodeWrapper(TextNode.valueOf("testfn")));
		record.setField(1, new JsonNodeWrapper(TextNode.valueOf("testln")));
		record.setField(2, new JsonNodeWrapper(new ObjectNode()));

		IJsonNode result = this.schema.recordToJson(record, null);
		IJsonNode expected = new ObjectNode().put("firstname", TextNode.valueOf("testfn"))
			.put("lastname", TextNode.valueOf("testln"));

		Assert.assertEquals(expected, result);
	}

	@Test
	public void shouldUseRecordTarget() {
		this.schema.setMappings("firstname", "lastname");

		ObjectNode object = new ObjectNode().put("firstname", TextNode.valueOf("testfn"))
			.put("lastname", TextNode.valueOf("testln"));

<<<<<<< HEAD
		PactRecord target = this.schema.jsonToRecord(object, null);
		PactRecord result = this.schema.jsonToRecord(object, target);
=======
		PactRecord target = new PactRecord();
		target.setField(2, SopremoUtil.wrap(new ObjectNode()));
		PactRecord result = this.schema.jsonToRecord(object, target, null);
>>>>>>> 172e63b7

		Assert.assertSame(target, result);
	}

	@Test
	public void shouldUseJsonNodeTarget() {
		this.schema.setMappings("firstname", "lastname");

		PactRecord record = new PactRecord();
		record.setField(0, new JsonNodeWrapper(TextNode.valueOf("testfn")));
		record.setField(1, new JsonNodeWrapper(TextNode.valueOf("testln")));
		record.setField(2, new JsonNodeWrapper(new ObjectNode()));


		IJsonNode target = new ObjectNode();
		IJsonNode result = this.schema.recordToJson(record, target);

		Assert.assertSame(target, result);
	}


	@SuppressWarnings("unchecked")
	@Test
	public void shouldReturnObjectAsRecordWithMissingSchema() {
		ObjectNode object = new ObjectNode().put("firstname", TextNode.valueOf("testfn"))
			.put("lastname", TextNode.valueOf("testln"));

		PactRecord result = this.schema.jsonToRecord(object, null, null);

		PactRecord expected = new PactRecord();
		expected.setField(0, new JsonNodeWrapper(object));

		Assert.assertTrue(PactRecordEqualer.recordsEqual(expected, result, new Class[]{ JsonNodeWrapper.class}));
	}

	@Test
	public void shouldReturnObjectNodeWithMissingSchema() {
		PactRecord record = new PactRecord();
		ObjectNode object = new ObjectNode().put("firstName", TextNode.valueOf("Hans"))
			.put("lastName", TextNode.valueOf("Maier")).put("age", IntNode.valueOf(23));
		record.setField(
			0,
			new JsonNodeWrapper(object));
		IJsonNode result = this.schema.recordToJson(record, null);
		Assert.assertEquals(object, result);
	}
	
	@Test(expected=IllegalStateException.class)
	public void shouldThrowExceptionWhenSchemaAndRecordDontMatch(){
		this.schema.setMappings("firstname", "lastname");

		PactRecord record = new PactRecord();
		record.setField(0, new JsonNodeWrapper(TextNode.valueOf("testfn")));
		this.schema.recordToJson(record, null);
	}
	
	@Test
	public void conversionShouldKeepIdentity(){
		this.schema.setMappings("firstname", "lastname");
		ObjectNode object = new ObjectNode();
		object.put("firstname", TextNode.valueOf("testfn"))
			.put("lastnameasdf", TextNode.valueOf("testln123"));
		
		PactRecord record = this.schema.jsonToRecord(object, null, null);
		
		IJsonNode object2 = this.schema.recordToJson(record, null);
		
		Assert.assertEquals(object, object2);
	}
}<|MERGE_RESOLUTION|>--- conflicted
+++ resolved
@@ -63,14 +63,8 @@
 		ObjectNode object = new ObjectNode().put("firstname", TextNode.valueOf("testfn"))
 			.put("lastname", TextNode.valueOf("testln"));
 
-<<<<<<< HEAD
 		PactRecord target = this.schema.jsonToRecord(object, null);
 		PactRecord result = this.schema.jsonToRecord(object, target);
-=======
-		PactRecord target = new PactRecord();
-		target.setField(2, SopremoUtil.wrap(new ObjectNode()));
-		PactRecord result = this.schema.jsonToRecord(object, target, null);
->>>>>>> 172e63b7
 
 		Assert.assertSame(target, result);
 	}
